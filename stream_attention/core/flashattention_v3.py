import torch
import torch.nn as nn
import torch.nn.functional as F
from typing import Optional, Dict
from contextlib import nullcontext
import logging
try:
    from torch.nn.attention import SDPBackend
except ImportError:  # pragma: no cover - older PyTorch
    SDPBackend = None

logger = logging.getLogger(__name__)


def _use_flash_sdpa() -> bool:
    # Prefer flash kernel on CUDA when available
    return torch.cuda.is_available()


class FlashAttentionV3(nn.Module):
    """
    FlashAttention V3 wrapper using PyTorch SDPA backends.

    - Uses flash-kernel backed scaled_dot_product_attention on CUDA
    - Falls back to math/mem-efficient kernels elsewhere
    - API: inputs as [batch, seq_len, num_heads, head_dim]
    """

    def __init__(self, config=None):
        super().__init__()
        self.num_heads = getattr(config, "num_heads", None)
        self.head_dim = getattr(config, "head_dim", None)
        self.dropout = getattr(config, "dropout", 0.0) or 0.0
        self.dtype = (
            torch.float16 if getattr(config, "use_fp16", True) else torch.float32
        )

    def forward(
        self,
        query: torch.Tensor,
        key: torch.Tensor,
        value: torch.Tensor,
        attention_mask: Optional[torch.Tensor] = None,
        causal: bool = True,
    ) -> torch.Tensor:
        batch_size, seq_len_q, num_heads_q, head_dim_q = query.shape
        _, seq_len_kv, num_heads_k, head_dim_k = key.shape

        assert num_heads_q == num_heads_k, "Mismatched heads"
        assert head_dim_q == head_dim_k, "Mismatched head dim"

        # Prepare inputs for SDPA: [B, H, L, D]
        q = query.permute(0, 2, 1, 3)
        k = key.permute(0, 2, 1, 3)
        v = value.permute(0, 2, 1, 3)

        attn_mask = None
        if attention_mask is not None:
            if attention_mask.dtype == torch.bool:
                mask = torch.where(attention_mask, 0.0, float("-inf")).to(q.dtype)
            else:
                mask = attention_mask.to(q.dtype)
            if mask.dim() == 2:
                attn_mask = mask[:, None, None, :]
            elif mask.dim() == 3:
                attn_mask = mask[:, None, :, :]
            else:
                attn_mask = mask

        cpu_cast_back = None
        if q.device.type == "cpu" and q.dtype in (torch.float16, torch.bfloat16):
            cpu_cast_back = q.dtype
            q = q.float()
            k = k.float()
            v = v.float()
            if attn_mask is not None:
                attn_mask = attn_mask.float()

        sdpa_ctx = nullcontext()
        if _use_flash_sdpa() and q.device.type == "cuda":
            try:
                # Prefer the newer torch.nn.attention API when available
<<<<<<< HEAD
                sdpa_ctx = torch.nn.attention.sdpa_kernel(enable_flash=True)
=======
                try:
                    if SDPBackend is None:
                        raise TypeError
                    with torch.nn.attention.sdpa_kernel(SDPBackend.FLASH_ATTENTION):
                        out = F.scaled_dot_product_attention(
                            q,
                            k,
                            v,
                            attn_mask,
                            dropout_p=self.dropout if self.training else 0.0,
                            is_causal=causal,
                        )
                except TypeError:
                    # Older PyTorch versions use flag-based arguments
                    with torch.nn.attention.sdpa_kernel(enable_flash=True):
                        out = F.scaled_dot_product_attention(
                            q,
                            k,
                            v,
                            attn_mask,
                            dropout_p=self.dropout if self.training else 0.0,
                            is_causal=causal,
                        )
>>>>>>> 159b696d
            except AttributeError:
                try:
                    # Older PyTorch versions expose the context in torch.backends
                    sdpa_ctx = torch.backends.cuda.sdp_kernel(
                        enable_math=False, enable_flash=True, enable_mem_efficient=False
                    )
                except (AttributeError, RuntimeError):
                    sdpa_ctx = nullcontext()

        with sdpa_ctx:
            out = F.scaled_dot_product_attention(
                q,
                k,
                v,
                attn_mask,
                dropout_p=self.dropout if self.training else 0.0,
                is_causal=causal,
            )





        if cpu_cast_back is not None:
            out = out.to(cpu_cast_back)

        out = out.permute(0, 2, 1, 3).contiguous()
        return out

    @torch.no_grad()
    def benchmark(
        self, seq_len: int, batch_size: int = 1, warmup: int = 10, iterations: int = 100
    ) -> Dict[str, float]:
        device = torch.device("cuda" if torch.cuda.is_available() else "cpu")
        dtype = self.dtype if device.type == "cuda" else torch.float32

        nh = self.num_heads or 8
        hd = self.head_dim or 64

        q = torch.randn(batch_size, seq_len, nh, hd, device=device, dtype=dtype)
        k = torch.randn(batch_size, seq_len, nh, hd, device=device, dtype=dtype)
        v = torch.randn(batch_size, seq_len, nh, hd, device=device, dtype=dtype)

        # Warmup
        for _ in range(warmup):
            _ = self.forward(q, k, v, causal=True)

        if device.type == "cuda":
            torch.cuda.synchronize()

        import time

        start = time.time()
        for _ in range(iterations):
            _ = self.forward(q, k, v, causal=True)
        if device.type == "cuda":
            torch.cuda.synchronize()
        elapsed = (time.time() - start) / iterations

        # FLOPS: 4 * B * H * Q * K * D approximately for attention
        flops = (
            4.0
            * batch_size
            * (self.num_heads or nh)
            * seq_len
            * seq_len
            * (self.head_dim or hd)
        )
        tflops = flops / elapsed / 1e12
        bytes_per_el = torch.tensor([], dtype=dtype).element_size()
        memory_bytes = (
            3
            * batch_size
            * seq_len
            * (self.num_heads or nh)
            * (self.head_dim or hd)
            * bytes_per_el
        )
        bandwidth = memory_bytes / elapsed / 1e9

        return {
            "time_ms": elapsed * 1000.0,
            "tflops": tflops,
            "bandwidth_gb_s": bandwidth,
            "seq_len": seq_len,
            "batch_size": batch_size,
        }<|MERGE_RESOLUTION|>--- conflicted
+++ resolved
@@ -80,9 +80,9 @@
         if _use_flash_sdpa() and q.device.type == "cuda":
             try:
                 # Prefer the newer torch.nn.attention API when available
-<<<<<<< HEAD
+
                 sdpa_ctx = torch.nn.attention.sdpa_kernel(enable_flash=True)
-=======
+
                 try:
                     if SDPBackend is None:
                         raise TypeError
@@ -106,7 +106,7 @@
                             dropout_p=self.dropout if self.training else 0.0,
                             is_causal=causal,
                         )
->>>>>>> 159b696d
+
             except AttributeError:
                 try:
                     # Older PyTorch versions expose the context in torch.backends
