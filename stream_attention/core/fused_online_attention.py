"""
Fused Online Softmax Attention - Production Implementation

This is the core novel contribution: a fused attention mechanism that computes
softmax normalization "on the fly" using running accumulators, achieving both
memory efficiency and numerical stability in a single kernel pass.

Key innovations:
- Online softmax computation with running max and sum
- Tiled processing for efficient memory access
- Single-pass algorithm avoiding materialization of attention matrix
- Multi-GPU support through PyTorch Distributed

Based on the original StreamAttention research prototype.
"""

import math
import torch
import torch.nn as nn
import torch.nn.functional as F
import torch.distributed as dist
from typing import Optional, Tuple, Dict, Any
import logging

try:
    import triton
    import triton.language as tl

    TRITON_AVAILABLE = True
except Exception:
    TRITON_AVAILABLE = False

logger = logging.getLogger(__name__)


if TRITON_AVAILABLE:

    @triton.autotune(
        configs=[
            triton.Config({"TILE_M": 64, "TILE_N": 64}, num_warps=4, num_stages=2),
            triton.Config({"TILE_M": 128, "TILE_N": 64}, num_warps=4, num_stages=2),
            triton.Config({"TILE_M": 128, "TILE_N": 128}, num_warps=8, num_stages=2),
            triton.Config({"TILE_M": 256, "TILE_N": 128}, num_warps=8, num_stages=3),
        ],
        key=["M", "N", "D"],
    )
    @triton.jit
    def fused_online_attention_kernel(
        Q,
        K,
        V,
        Out,
        Lse,  # Log-sum-exp for numerical stability
        # Optional key padding mask [B, N] (bool as int32)
        Mask,
        stride_qb,
        stride_qh,
        stride_qm,
        stride_qk,
        stride_kb,
        stride_kh,
        stride_kn,
        stride_kk,
        stride_vb,
        stride_vh,
        stride_vn,
        stride_vk,
        stride_ob,
        stride_oh,
        stride_om,
        stride_ok,
        stride_lb,
        stride_lh,
        stride_lm,
        stride_mb,
        stride_mn,
        H: tl.constexpr,  # num heads
        M: tl.constexpr,  # seq_len_q
        N: tl.constexpr,  # seq_len_k
        D: tl.constexpr,  # head_dim
        TILE_M: tl.constexpr,
        TILE_K: tl.constexpr,
        TILE_N: tl.constexpr,
        scale: tl.constexpr,
        IS_CAUSAL: tl.constexpr,
        HAS_MASK: tl.constexpr,
    ):
        """
        Fused Online Softmax Attention Kernel

        This is the novel kernel that processes attention in tiles while maintaining
        running statistics for online softmax computation. Each thread block processes
        TILE_M query vectors against all key/value vectors in tiles of size TILE_K.

        The key innovation is maintaining acc_num (weighted sum of values), acc_den (sum of exp),
        and running_max for numerically stable softmax without materializing the full
        attention matrix.
        """
        # Program IDs
        start_m = tl.program_id(0)
        off_b = tl.program_id(1)
        off_h = tl.program_id(2)

        # Initialize offsets
        offs_m = start_m * TILE_M + tl.arange(0, TILE_M)
        offs_n = tl.arange(0, TILE_N)
        offs_k = tl.arange(0, D)

        # Query pointers
        q_ptrs = (
            Q
            + off_b * stride_qb
            + off_h * stride_qh
            + (offs_m[:, None] * stride_qm + offs_k[None, :] * stride_qk)
        )

        # Load query tile
        q_mask = (offs_m[:, None] < M) & (offs_k[None, :] < D)
        q = tl.load(q_ptrs, mask=q_mask, other=0.0)

        # Initialize accumulators for online softmax
        running_max = tl.full([TILE_M], value=-float("inf"), dtype=tl.float32)
        acc_num = tl.zeros([TILE_M, D], dtype=tl.float32)  # Numerator (weighted values)
        acc_den = tl.zeros([TILE_M], dtype=tl.float32)  # Denominator (sum of exp)

        # Process K/V in tiles
        for start_n in range(0, N, TILE_N):
            start_n = tl.multiple_of(start_n, TILE_N)
            # Key/Value pointers
            k_ptrs = (
                K
                + off_b * stride_kb
                + off_h * stride_kh
                + (
                    (start_n + offs_n)[:, None] * stride_kn
                    + offs_k[None, :] * stride_kk
                )
            )
            v_ptrs = (
                V
                + off_b * stride_vb
                + off_h * stride_vh
                + (
                    (start_n + offs_n)[:, None] * stride_vn
                    + offs_k[None, :] * stride_vk
                )
            )
            # Load tiles
            kv_mask = ((start_n + offs_n)[:, None] < N) & (offs_k[None, :] < D)
            k = tl.load(k_ptrs, mask=kv_mask, other=0.0)
            v = tl.load(v_ptrs, mask=kv_mask, other=0.0).to(tl.float32)
            # QK^T
            qk = tl.dot(q, tl.trans(k)) * scale
            # Causal
            if IS_CAUSAL:
                causal_mask = offs_m[:, None] >= (start_n + offs_n)[None, :]
                qk = tl.where(causal_mask, qk, float("-inf"))
            # Key padding mask
            if HAS_MASK:
                mask_ptrs = Mask + off_b * stride_mb + (start_n + offs_n) * stride_mn
                valid_k = tl.load(mask_ptrs, mask=(start_n + offs_n) < N, other=0)
                qk = tl.where(valid_k[None, :] != 0, qk, float("-inf"))
            # Online softmax update
            tile_max = tl.max(qk, axis=1)
            new_max = tl.maximum(running_max, tile_max)
            correction = tl.exp(running_max - new_max)
            acc_num *= correction[:, None]
            acc_den *= correction
            exp_qk = tl.exp(qk - new_max[:, None])
            acc_num += tl.dot(exp_qk, v)
            acc_den += tl.sum(exp_qk, axis=1)
            running_max = new_max
        # Final output
        out = acc_num / acc_den[:, None]
        out_ptrs = (
            Out
            + off_b * stride_ob
            + off_h * stride_oh
            + (offs_m[:, None] * stride_om + offs_k[None, :] * stride_ok)
        )
        out_mask = (offs_m[:, None] < M) & (offs_k[None, :] < D)
        tl.store(out_ptrs, out.to(Out.dtype.element_ty), mask=out_mask)
        # LSE
        lse = running_max + tl.log(acc_den)
        lse_ptrs = Lse + off_b * stride_lb + off_h * stride_lh + offs_m * stride_lm
        lse_mask = offs_m < M
        tl.store(lse_ptrs, lse, mask=lse_mask)


class FusedOnlineAttention(nn.Module):
<<<<<<< HEAD
    """
    Production-ready Fused Online Attention module
    """

    def __init__(
        self,
        num_heads: int,
        head_dim: int,
        tile_size_q: int = 128,
        tile_size_k: int = 64,
        dropout: float = 0.0,
        scale: Optional[float] = None,
        device: Optional[torch.device] = None,
        dtype: torch.dtype = torch.float16,
    ):
        super().__init__()
        self.num_heads = num_heads
        self.head_dim = head_dim
        self.tile_size_q = tile_size_q
        self.tile_size_k = tile_size_k
        self.dropout = dropout
        self.scale = scale or (1.0 / math.sqrt(head_dim))
        self.device = device or (
            torch.device("cuda") if torch.cuda.is_available() else torch.device("cpu")
        )
        self.dtype = dtype
        self.world_size = dist.get_world_size() if dist.is_initialized() else 1
        self.rank = dist.get_rank() if dist.is_initialized() else 0
        logger.info(
            f"FusedOnlineAttention initialized: heads={num_heads}, dim={head_dim}, tile_q={tile_size_q}, tile_k={tile_size_k}, world_size={self.world_size}, triton={TRITON_AVAILABLE}"
        )

    def forward(
        self,
        query: torch.Tensor,
        key: torch.Tensor,
        value: torch.Tensor,
        causal: bool = True,
        return_lse: bool = False,
        attention_mask: Optional[torch.Tensor] = None,
        dropout_p: float = 0.0,
    ) -> torch.Tensor:
        batch_size, seq_len_q, num_heads_q, head_dim_q = query.shape
        _, seq_len_k, num_heads_k, head_dim_k = key.shape
        assert num_heads_q == num_heads_k == self.num_heads
        assert head_dim_q == head_dim_k == self.head_dim
        if self.world_size > 1:
            queries_per_gpu = seq_len_q // self.world_size
            start_idx = self.rank * queries_per_gpu
            end_idx = (
                start_idx + queries_per_gpu
                if self.rank < self.world_size - 1
                else seq_len_q
            )
            query = query[:, start_idx:end_idx]
            seq_len_q = query.shape[1]
        mask_supported = (attention_mask is None) or (
            attention_mask.dim() == 2
            and attention_mask.shape[0] == batch_size
            and attention_mask.shape[1] == seq_len_k
        )
        use_triton = (
            TRITON_AVAILABLE
            and query.is_cuda
            and key.is_cuda
            and value.is_cuda
            and mask_supported
            and (dropout_p == 0.0 or not self.training)
        )
        if use_triton and (
            torch.is_grad_enabled()
            and (query.requires_grad or key.requires_grad or value.requires_grad)
        ):
            if return_lse:
                use_triton = False
            else:
                return FusedOnlineAttentionAutogradFn.apply(
                    self,
                    query,
                    key,
                    value,
                    bool(causal),
                    attention_mask,
                    float(dropout_p),
                )
        if use_triton:
            return self._forward_triton(
                query,
                key,
                value,
                causal=causal,
                attention_mask=attention_mask,
                dropout_p=dropout_p,
                return_lse=return_lse,
            )
        else:
            q = query.permute(0, 2, 1, 3).reshape(
                batch_size * self.num_heads, seq_len_q, self.head_dim
            )
            k = key.permute(0, 2, 1, 3).reshape(
                batch_size * self.num_heads, seq_len_k, self.head_dim
            )
            v = value.permute(0, 2, 1, 3).reshape(
                batch_size * self.num_heads, seq_len_k, self.head_dim
            )
            attn_mask_bh = None
            if attention_mask is not None:
                attn_mask_bh = self._prepare_attn_mask(
                    attention_mask,
                    batch_size,
                    self.num_heads,
                    seq_len_q,
                    seq_len_k,
                    q.device,
                    q.dtype,
                )
            if attn_mask_bh is not None:
                # Convert to additive mask and include causal if requested
                if attn_mask_bh.dtype == torch.bool:
                    add_mask = torch.where(
                        attn_mask_bh,
                        torch.full((1,), float("-inf"), dtype=q.dtype, device=q.device),
                        torch.zeros(1, dtype=q.dtype, device=q.device),
                    )
                else:
                    add_mask = attn_mask_bh
                if causal:
                    tri = torch.triu(
                        torch.ones(
                            seq_len_q, seq_len_k, dtype=torch.bool, device=q.device
                        ),
                        diagonal=1,
                    ).unsqueeze(0)
                    tri_add = torch.where(
                        tri,
                        torch.full((1,), float("-inf"), dtype=q.dtype, device=q.device),
                        torch.zeros(1, dtype=q.dtype, device=q.device),
                    )
                    add_mask = add_mask + tri_add
                sdpa_kwargs = dict(
                    attn_mask=add_mask,
                    is_causal=False,
                    dropout_p=(dropout_p if self.training else 0.0),
                )
            else:
                sdpa_kwargs = dict(
                    attn_mask=None,
                    is_causal=causal,
                    dropout_p=(dropout_p if self.training else 0.0),
                )
            if q.is_cuda:
                with torch.backends.cuda.sdp_kernel(
                    enable_math=True, enable_flash=True, enable_mem_efficient=False
                ):
                    out = torch.nn.functional.scaled_dot_product_attention(
                        q, k, v, **sdpa_kwargs
                    )
            else:
                out = torch.nn.functional.scaled_dot_product_attention(
                    q, k, v, **sdpa_kwargs
                )
            out = (
                out.reshape(batch_size, self.num_heads, seq_len_q, self.head_dim)
                .permute(0, 2, 1, 3)
                .contiguous()
            )
            return (out, None) if return_lse else out

    def _prepare_attn_mask(
        self,
        attention_mask: torch.Tensor,
        batch_size: int,
        num_heads: int,
        seq_len_q: int,
        seq_len_k: int,
        device: torch.device,
        dtype: torch.dtype,
    ) -> torch.Tensor:
        mask = attention_mask
        if mask.dtype == torch.float16 or mask.dtype == torch.bfloat16:
            mask = mask.to(dtype)
        if mask.dtype == torch.bool:
            pass
        if mask.dim() == 2:
            mask = mask.view(batch_size, 1, 1, seq_len_k)
        elif mask.dim() == 3:
            mask = mask.view(batch_size, 1, seq_len_q, seq_len_k)
        elif mask.dim() == 4:
            pass
        else:
            raise ValueError(
                "Unsupported attention_mask shape. Expected 2D, 3D, or 4D tensor."
            )
        bh_mask = mask.expand(
            batch_size,
            num_heads,
            mask.shape[-2] if mask.dim() == 4 else seq_len_q,
            seq_len_k,
        )
        bh_mask = bh_mask.reshape(
            batch_size * num_heads, bh_mask.shape[-2], bh_mask.shape[-1]
        ).to(device)
        return bh_mask

    def _forward_triton(
        self,
        query: torch.Tensor,
        key: torch.Tensor,
        value: torch.Tensor,
        causal: bool,
        attention_mask: Optional[torch.Tensor],
        dropout_p: float,
        return_lse: bool = False,
    ):
        batch_size, seq_len_q = query.shape[0], query.shape[1]
        seq_len_k = key.shape[1]
        output = torch.empty_like(query)
        lse = torch.empty(
            (batch_size, self.num_heads, seq_len_q),
            dtype=torch.float32,
            device=query.device,
        )
        grid = lambda meta: (
            triton.cdiv(seq_len_q, meta["TILE_M"]),
            batch_size,
            self.num_heads,
        )
        has_mask = attention_mask is not None
        if has_mask:
            if attention_mask.dtype == torch.bool:
                mask_norm = (~attention_mask).to(torch.int32)
            else:
                mask_norm = (attention_mask == 0).to(torch.int32)
            if (
                mask_norm.dim() != 2
                or mask_norm.shape[0] != batch_size
                or mask_norm.shape[1] != seq_len_k
            ):
                raise ValueError(
                    "attention_mask must be shape [batch, seq_len_k] for fused Triton path"
                )
            mask_norm = mask_norm.contiguous().to(query.device)
            mask_ptr = mask_norm
            stride_mb, stride_mn = mask_ptr.stride(0), mask_ptr.stride(1)
        else:
            mask_ptr = output
            stride_mb, stride_mn = 0, 0
        fused_online_attention_kernel[grid](
            query,
            key,
            value,
            output,
            lse,
            mask_ptr,
            query.stride(0),
            query.stride(2),
            query.stride(1),
            query.stride(3),
            key.stride(0),
            key.stride(2),
            key.stride(1),
            key.stride(3),
            value.stride(0),
            value.stride(2),
            value.stride(1),
            value.stride(3),
            output.stride(0),
            output.stride(2),
            output.stride(1),
            output.stride(3),
            lse.stride(0),
            lse.stride(1),
            lse.stride(2),
            stride_mb,
            stride_mn,
            H=self.num_heads,
            M=seq_len_q,
            N=seq_len_k,
            D=self.head_dim,
            TILE_K=self.head_dim,
            scale=self.scale,
            IS_CAUSAL=causal,
            HAS_MASK=has_mask,
        )
        if self.world_size > 1:
            output_list = [torch.empty_like(output) for _ in range(self.world_size)]
            dist.all_gather(output_list, output)
            output = torch.cat(output_list, dim=1)
        return (output, lse) if return_lse else output

    @torch.no_grad()
    def benchmark(
        self,
        seq_len: int,
        batch_size: int = 1,
        warmup: int = 10,
        iterations: int = 100,
    ) -> Dict[str, float]:
        """Benchmark this module on random data"""
        device = torch.device("cuda" if torch.cuda.is_available() else "cpu")
        dtype = self.dtype if device.type == "cuda" else torch.float32

        nh = self.num_heads
        hd = self.head_dim

        q = torch.randn(batch_size, seq_len, nh, hd, device=device, dtype=dtype)
        k = torch.randn_like(q)
        v = torch.randn_like(q)

        for _ in range(warmup):
            _ = self.forward(q, k, v, causal=True)
        if device.type == "cuda":
            torch.cuda.synchronize()

        import time

        start = time.time()
        for _ in range(iterations):
            _ = self.forward(q, k, v, causal=True)
        if device.type == "cuda":
            torch.cuda.synchronize()
        elapsed = (time.time() - start) / iterations

        flops = 4.0 * batch_size * nh * seq_len * seq_len * hd
        tflops = flops / elapsed / 1e12
        bytes_per_el = torch.tensor([], dtype=dtype).element_size()
        memory_bytes = 3 * batch_size * seq_len * nh * hd * bytes_per_el
        bandwidth = memory_bytes / elapsed / 1e9
        return {
            "time_ms": elapsed * 1000.0,
            "tflops": tflops,
            "bandwidth_gb_s": bandwidth,
            "seq_len": seq_len,
            "batch_size": batch_size,
        }


class FusedOnlineAttention(nn.Module):
    """
    Production-ready Fused Online Attention module
    """

    def __init__(
        self,
        num_heads: int,
        head_dim: int,
        tile_size_q: int = 128,
        tile_size_k: int = 64,
        dropout: float = 0.0,
        scale: Optional[float] = None,
        device: Optional[torch.device] = None,
        dtype: torch.dtype = torch.float16,
    ):
        super().__init__()
        self.num_heads = num_heads
        self.head_dim = head_dim
        self.tile_size_q = tile_size_q
        self.tile_size_k = tile_size_k
        self.dropout = dropout
        self.scale = scale or (1.0 / math.sqrt(head_dim))
        self.device = device or (
            torch.device("cuda") if torch.cuda.is_available() else torch.device("cpu")
        )
        self.dtype = dtype
        self.world_size = dist.get_world_size() if dist.is_initialized() else 1
        self.rank = dist.get_rank() if dist.is_initialized() else 0
        logger.info(
            f"FusedOnlineAttention initialized: heads={num_heads}, dim={head_dim}, tile_q={tile_size_q}, tile_k={tile_size_k}, world_size={self.world_size}, triton={TRITON_AVAILABLE}"
        )

    def forward(
        self,
        query: torch.Tensor,
        key: torch.Tensor,
        value: torch.Tensor,
        causal: bool = True,
        return_lse: bool = False,
        attention_mask: Optional[torch.Tensor] = None,
        dropout_p: float = 0.0,
    ) -> torch.Tensor:
        batch_size, seq_len_q, num_heads_q, head_dim_q = query.shape
        _, seq_len_k, num_heads_k, head_dim_k = key.shape
        assert num_heads_q == num_heads_k == self.num_heads
        assert head_dim_q == head_dim_k == self.head_dim
        if self.world_size > 1:
            queries_per_gpu = seq_len_q // self.world_size
            start_idx = self.rank * queries_per_gpu
            end_idx = (
                start_idx + queries_per_gpu
                if self.rank < self.world_size - 1
                else seq_len_q
            )
            query = query[:, start_idx:end_idx]
            seq_len_q = query.shape[1]
        mask_supported = (attention_mask is None) or (
            attention_mask.dim() == 2
            and attention_mask.shape[0] == batch_size
            and attention_mask.shape[1] == seq_len_k
        )
        use_triton = (
            TRITON_AVAILABLE
            and query.is_cuda
            and key.is_cuda
            and value.is_cuda
            and mask_supported
            and (dropout_p == 0.0 or not self.training)
        )
        if use_triton and (
            torch.is_grad_enabled()
            and (query.requires_grad or key.requires_grad or value.requires_grad)
        ):
            if return_lse:
                use_triton = False
            else:
                return FusedOnlineAttentionAutogradFn.apply(
                    self,
                    query,
                    key,
                    value,
                    bool(causal),
                    attention_mask,
                    float(dropout_p),
                )
        if use_triton:
            return self._forward_triton(
                query,
                key,
                value,
                causal=causal,
                attention_mask=attention_mask,
                dropout_p=dropout_p,
                return_lse=return_lse,
            )
        else:
            q = query.permute(0, 2, 1, 3).reshape(
                batch_size * self.num_heads, seq_len_q, self.head_dim
            )
            k = key.permute(0, 2, 1, 3).reshape(
                batch_size * self.num_heads, seq_len_k, self.head_dim
            )
            v = value.permute(0, 2, 1, 3).reshape(
                batch_size * self.num_heads, seq_len_k, self.head_dim
            )
            attn_mask_bh = None
            if attention_mask is not None:
                attn_mask_bh = self._prepare_attn_mask(
                    attention_mask,
                    batch_size,
                    self.num_heads,
                    seq_len_q,
                    seq_len_k,
                    q.device,
                    q.dtype,
                )
            if attn_mask_bh is not None:
                # Convert to additive mask and include causal if requested
                if attn_mask_bh.dtype == torch.bool:
                    add_mask = torch.where(
                        attn_mask_bh,
                        torch.full((1,), float("-inf"), dtype=q.dtype, device=q.device),
                        torch.zeros(1, dtype=q.dtype, device=q.device),
                    )
                else:
                    add_mask = attn_mask_bh
                if causal:
                    tri = torch.triu(
                        torch.ones(
                            seq_len_q, seq_len_k, dtype=torch.bool, device=q.device
                        ),
                        diagonal=1,
                    ).unsqueeze(0)
                    tri_add = torch.where(
                        tri,
                        torch.full((1,), float("-inf"), dtype=q.dtype, device=q.device),
                        torch.zeros(1, dtype=q.dtype, device=q.device),
                    )
                    add_mask = add_mask + tri_add
                sdpa_kwargs = dict(
                    attn_mask=add_mask,
                    is_causal=False,
                    dropout_p=(dropout_p if self.training else 0.0),
                )
            else:
                sdpa_kwargs = dict(
                    attn_mask=None,
                    is_causal=causal,
                    dropout_p=(dropout_p if self.training else 0.0),
                )
            if q.is_cuda:
                with torch.backends.cuda.sdp_kernel(
                    enable_math=True, enable_flash=True, enable_mem_efficient=False
                ):
                    out = torch.nn.functional.scaled_dot_product_attention(
                        q, k, v, **sdpa_kwargs
                    )
            else:
                out = torch.nn.functional.scaled_dot_product_attention(
                    q, k, v, **sdpa_kwargs
                )
            out = (
                out.reshape(batch_size, self.num_heads, seq_len_q, self.head_dim)
                .permute(0, 2, 1, 3)
                .contiguous()
            )
            return (out, None) if return_lse else out

    def _prepare_attn_mask(
        self,
        attention_mask: torch.Tensor,
        batch_size: int,
        num_heads: int,
        seq_len_q: int,
        seq_len_k: int,
        device: torch.device,
        dtype: torch.dtype,
    ) -> torch.Tensor:
        mask = attention_mask
        if mask.dtype == torch.float16 or mask.dtype == torch.bfloat16:
            mask = mask.to(dtype)
        if mask.dtype == torch.bool:
            pass
        if mask.dim() == 2:
            mask = mask.view(batch_size, 1, 1, seq_len_k)
        elif mask.dim() == 3:
            mask = mask.view(batch_size, 1, seq_len_q, seq_len_k)
        elif mask.dim() == 4:
            pass
        else:
            raise ValueError(
                "Unsupported attention_mask shape. Expected 2D, 3D, or 4D tensor."
            )
        bh_mask = mask.expand(
            batch_size,
            num_heads,
            mask.shape[-2] if mask.dim() == 4 else seq_len_q,
            seq_len_k,
        )
        bh_mask = bh_mask.reshape(
            batch_size * num_heads, bh_mask.shape[-2], bh_mask.shape[-1]
        ).to(device)
        return bh_mask

    def _forward_triton(
        self,
        query: torch.Tensor,
        key: torch.Tensor,
        value: torch.Tensor,
        causal: bool,
        attention_mask: Optional[torch.Tensor],
        dropout_p: float,
        return_lse: bool = False,
    ):
        batch_size, seq_len_q = query.shape[0], query.shape[1]
        seq_len_k = key.shape[1]
        output = torch.empty_like(query)
        lse = torch.empty(
            (batch_size, self.num_heads, seq_len_q),
            dtype=torch.float32,
            device=query.device,
        )
        grid = lambda meta: (
            triton.cdiv(seq_len_q, meta["TILE_M"]),
            batch_size,
            self.num_heads,
        )
        has_mask = attention_mask is not None
        if has_mask:
            if attention_mask.dtype == torch.bool:
                mask_norm = (~attention_mask).to(torch.int32)
            else:
                mask_norm = (attention_mask == 0).to(torch.int32)
            if (
                mask_norm.dim() != 2
                or mask_norm.shape[0] != batch_size
                or mask_norm.shape[1] != seq_len_k
            ):
                raise ValueError(
                    "attention_mask must be shape [batch, seq_len_k] for fused Triton path"
                )
            mask_norm = mask_norm.contiguous().to(query.device)
            mask_ptr = mask_norm
            stride_mb, stride_mn = mask_ptr.stride(0), mask_ptr.stride(1)
        else:
            mask_ptr = output
            stride_mb, stride_mn = 0, 0
        fused_online_attention_kernel[grid](
            query,
            key,
            value,
            output,
            lse,
            mask_ptr,
            query.stride(0),
            query.stride(2),
            query.stride(1),
            query.stride(3),
            key.stride(0),
            key.stride(2),
            key.stride(1),
            key.stride(3),
            value.stride(0),
            value.stride(2),
            value.stride(1),
            value.stride(3),
            output.stride(0),
            output.stride(2),
            output.stride(1),
            output.stride(3),
            lse.stride(0),
            lse.stride(1),
            lse.stride(2),
            stride_mb,
            stride_mn,
            H=self.num_heads,
            M=seq_len_q,
            N=seq_len_k,
            D=self.head_dim,
            TILE_K=self.head_dim,
            scale=self.scale,
            IS_CAUSAL=causal,
            HAS_MASK=has_mask,
        )
        if self.world_size > 1:
            output_list = [torch.empty_like(output) for _ in range(self.world_size)]
            dist.all_gather(output_list, output)
            output = torch.cat(output_list, dim=1)
        return (output, lse) if return_lse else output

    @torch.no_grad()
    def benchmark(
        self,
        seq_len: int,
        batch_size: int = 1,
        warmup: int = 10,
        iterations: int = 100,
    ) -> Dict[str, float]:
        """Benchmark this module on random data"""
        device = torch.device("cuda" if torch.cuda.is_available() else "cpu")
        dtype = self.dtype if device.type == "cuda" else torch.float32

        nh = self.num_heads
        hd = self.head_dim

        q = torch.randn(batch_size, seq_len, nh, hd, device=device, dtype=dtype)
        k = torch.randn_like(q)
        v = torch.randn_like(q)

        for _ in range(warmup):
            _ = self.forward(q, k, v, causal=True)
        if device.type == "cuda":
            torch.cuda.synchronize()

        import time

        start = time.time()
        for _ in range(iterations):
            _ = self.forward(q, k, v, causal=True)
        if device.type == "cuda":
            torch.cuda.synchronize()
        elapsed = (time.time() - start) / iterations

        flops = 4.0 * batch_size * nh * seq_len * seq_len * hd
        tflops = flops / elapsed / 1e12
        bytes_per_el = torch.tensor([], dtype=dtype).element_size()
        memory_bytes = 3 * batch_size * seq_len * nh * hd * bytes_per_el
        bandwidth = memory_bytes / elapsed / 1e9
        return {
            "time_ms": elapsed * 1000.0,
            "tflops": tflops,
            "bandwidth_gb_s": bandwidth,
            "seq_len": seq_len,
            "batch_size": batch_size,
        }

    @triton.autotune(
        configs=[
            triton.Config({"TILE_M": 64, "TILE_N": 64}, num_warps=4, num_stages=2),
            triton.Config({"TILE_M": 128, "TILE_N": 64}, num_warps=4, num_stages=2),
            triton.Config({"TILE_M": 128, "TILE_N": 128}, num_warps=8, num_stages=2),
            triton.Config({"TILE_M": 256, "TILE_N": 128}, num_warps=8, num_stages=3),
        ],
        key=["M", "N", "D"],
    )
    @triton.jit
    def fused_online_attention_kernel(
        Q,
        K,
        V,
        Out,
        Lse,  # Log-sum-exp for numerical stability
        # Optional key padding mask [B, N] (bool as int32)
        Mask,
        stride_qb,
        stride_qh,
        stride_qm,
        stride_qk,
        stride_kb,
        stride_kh,
        stride_kn,
        stride_kk,
        stride_vb,
        stride_vh,
        stride_vn,
        stride_vk,
        stride_ob,
        stride_oh,
        stride_om,
        stride_ok,
        stride_lb,
        stride_lh,
        stride_lm,
        stride_mb,
        stride_mn,
        H: tl.constexpr,  # num heads
        M: tl.constexpr,  # seq_len_q
        N: tl.constexpr,  # seq_len_k
        D: tl.constexpr,  # head_dim
        TILE_M: tl.constexpr,
        TILE_K: tl.constexpr,
        TILE_N: tl.constexpr,
        scale: tl.constexpr,
        IS_CAUSAL: tl.constexpr,
        HAS_MASK: tl.constexpr,
    ):
        """
        Fused Online Softmax Attention Kernel

        This is the novel kernel that processes attention in tiles while maintaining
        running statistics for online softmax computation. Each thread block processes
        TILE_M query vectors against all key/value vectors in tiles of size TILE_K.

        The key innovation is maintaining acc_num (weighted sum of values), acc_den (sum of exp),
        and running_max for numerically stable softmax without materializing the full
        attention matrix.
        """
        # Program IDs
        start_m = tl.program_id(0)
        off_b = tl.program_id(1)
        off_h = tl.program_id(2)

        # Initialize offsets
        offs_m = start_m * TILE_M + tl.arange(0, TILE_M)
        offs_n = tl.arange(0, TILE_N)
        offs_k = tl.arange(0, D)

        # Query pointers
        q_ptrs = (
            Q
            + off_b * stride_qb
            + off_h * stride_qh
            + (offs_m[:, None] * stride_qm + offs_k[None, :] * stride_qk)
        )

        # Load query tile
        q_mask = (offs_m[:, None] < M) & (offs_k[None, :] < D)
        q = tl.load(q_ptrs, mask=q_mask, other=0.0)

        # Initialize accumulators for online softmax
        running_max = tl.full([TILE_M], value=-float("inf"), dtype=tl.float32)
        acc_num = tl.zeros([TILE_M, D], dtype=tl.float32)  # Numerator (weighted values)
        acc_den = tl.zeros([TILE_M], dtype=tl.float32)  # Denominator (sum of exp)

        # Process K/V in tiles
        for start_n in range(0, N, TILE_N):
            start_n = tl.multiple_of(start_n, TILE_N)
            # Key/Value pointers
            k_ptrs = (
                K
                + off_b * stride_kb
                + off_h * stride_kh
                + (
                    (start_n + offs_n)[:, None] * stride_kn
                    + offs_k[None, :] * stride_kk
                )
            )
            v_ptrs = (
                V
                + off_b * stride_vb
                + off_h * stride_vh
                + (
                    (start_n + offs_n)[:, None] * stride_vn
                    + offs_k[None, :] * stride_vk
                )
            )
            # Load tiles
            kv_mask = ((start_n + offs_n)[:, None] < N) & (offs_k[None, :] < D)
            k = tl.load(k_ptrs, mask=kv_mask, other=0.0)
            v = tl.load(v_ptrs, mask=kv_mask, other=0.0).to(tl.float32)
            # QK^T
            qk = tl.dot(q, tl.trans(k)) * scale
            # Causal
            if IS_CAUSAL:
                causal_mask = offs_m[:, None] >= (start_n + offs_n)[None, :]
                qk = tl.where(causal_mask, qk, float("-inf"))
            # Key padding mask
            if HAS_MASK:
                mask_ptrs = Mask + off_b * stride_mb + (start_n + offs_n) * stride_mn
                valid_k = tl.load(mask_ptrs, mask=(start_n + offs_n) < N, other=0)
                qk = tl.where(valid_k[None, :] != 0, qk, float("-inf"))
            # Online softmax update
            tile_max = tl.max(qk, axis=1)
            new_max = tl.maximum(running_max, tile_max)
            correction = tl.exp(running_max - new_max)
            acc_num *= correction[:, None]
            acc_den *= correction
            exp_qk = tl.exp(qk - new_max[:, None])
            acc_num += tl.dot(exp_qk, v)
            acc_den += tl.sum(exp_qk, axis=1)
            running_max = new_max
        # Final output
        out = acc_num / acc_den[:, None]
        out_ptrs = (
            Out
            + off_b * stride_ob
            + off_h * stride_oh
            + (offs_m[:, None] * stride_om + offs_k[None, :] * stride_ok)
        )
        out_mask = (offs_m[:, None] < M) & (offs_k[None, :] < D)
        tl.store(out_ptrs, out.to(Out.dtype.element_ty), mask=out_mask)
        # LSE
        lse = running_max + tl.log(acc_den)
        lse_ptrs = Lse + off_b * stride_lb + off_h * stride_lh + offs_m * stride_lm
        lse_mask = offs_m < M
        tl.store(lse_ptrs, lse, mask=lse_mask)


class FusedOnlineAttention(nn.Module):
    """
    Production-ready Fused Online Attention module
    """

    def __init__(
        self,
        num_heads: int,
        head_dim: int,
        tile_size_q: int = 128,
        tile_size_k: int = 64,
        dropout: float = 0.0,
        scale: Optional[float] = None,
        device: Optional[torch.device] = None,
        dtype: torch.dtype = torch.float16,
    ):
        super().__init__()
        self.num_heads = num_heads
        self.head_dim = head_dim
        self.tile_size_q = tile_size_q
        self.tile_size_k = tile_size_k
        self.dropout = dropout
        self.scale = scale or (1.0 / math.sqrt(head_dim))
        self.device = device or (
            torch.device("cuda") if torch.cuda.is_available() else torch.device("cpu")
        )
        self.dtype = dtype
        self.world_size = dist.get_world_size() if dist.is_initialized() else 1
        self.rank = dist.get_rank() if dist.is_initialized() else 0
        logger.info(
            f"FusedOnlineAttention initialized: heads={num_heads}, dim={head_dim}, tile_q={tile_size_q}, tile_k={tile_size_k}, world_size={self.world_size}, triton={TRITON_AVAILABLE}"
        )

    def forward(
        self,
        query: torch.Tensor,
        key: torch.Tensor,
        value: torch.Tensor,
        causal: bool = True,
        return_lse: bool = False,
        attention_mask: Optional[torch.Tensor] = None,
        dropout_p: float = 0.0,
    ) -> torch.Tensor:
        batch_size, seq_len_q, num_heads_q, head_dim_q = query.shape
        _, seq_len_k, num_heads_k, head_dim_k = key.shape
        assert num_heads_q == num_heads_k == self.num_heads
        assert head_dim_q == head_dim_k == self.head_dim
        if self.world_size > 1:
            queries_per_gpu = seq_len_q // self.world_size
            start_idx = self.rank * queries_per_gpu
            end_idx = (
                start_idx + queries_per_gpu
                if self.rank < self.world_size - 1
                else seq_len_q
            )
            query = query[:, start_idx:end_idx]
            seq_len_q = query.shape[1]
        mask_supported = (attention_mask is None) or (
            attention_mask.dim() == 2
            and attention_mask.shape[0] == batch_size
            and attention_mask.shape[1] == seq_len_k
        )
        use_triton = (
            TRITON_AVAILABLE
            and query.is_cuda
            and key.is_cuda
            and value.is_cuda
            and mask_supported
            and (dropout_p == 0.0 or not self.training)
        )
        if use_triton and (
            torch.is_grad_enabled()
            and (query.requires_grad or key.requires_grad or value.requires_grad)
=======
        """
        Production-ready Fused Online Attention module

        Note:
            Dropout is not supported in the fused kernel. Apply dropout to
            inputs or outputs separately if needed.
        """
        
        def __init__(
                self,
                num_heads: int,
                head_dim: int,
                tile_size_q: int = 128,
                tile_size_k: int = 64,
                scale: Optional[float] = None,
                device: Optional[torch.device] = None,
                dtype: torch.dtype = torch.float16
        ):
                super().__init__()
                self.num_heads = num_heads
                self.head_dim = head_dim
                self.tile_size_q = tile_size_q
                self.tile_size_k = tile_size_k
                self.scale = scale or (1.0 / math.sqrt(head_dim))
                self.device = device or (torch.device("cuda") if torch.cuda.is_available() else torch.device("cpu"))
                self.dtype = dtype
                self.world_size = dist.get_world_size() if dist.is_initialized() else 1
                self.rank = dist.get_rank() if dist.is_initialized() else 0
                logger.info(
                        f"FusedOnlineAttention initialized: heads={num_heads}, dim={head_dim}, tile_q={tile_size_q}, tile_k={tile_size_k}, world_size={self.world_size}, triton={TRITON_AVAILABLE}"
                )
        
        def forward(
                self,
                query: torch.Tensor,
                key: torch.Tensor,
                value: torch.Tensor,
                causal: bool = True,
                return_lse: bool = False,
                attention_mask: Optional[torch.Tensor] = None,
        ) -> torch.Tensor:
                batch_size, seq_len_q, num_heads_q, head_dim_q = query.shape
                _, seq_len_k, num_heads_k, head_dim_k = key.shape
                assert num_heads_q == num_heads_k == self.num_heads
                assert head_dim_q == head_dim_k == self.head_dim
                if self.world_size > 1:
                        queries_per_gpu = seq_len_q // self.world_size
                        start_idx = self.rank * queries_per_gpu
                        end_idx = start_idx + queries_per_gpu if self.rank < self.world_size - 1 else seq_len_q
                        query = query[:, start_idx:end_idx]
                        seq_len_q = query.shape[1]
                mask_supported = (attention_mask is None) or (
                        attention_mask.dim() == 2 and attention_mask.shape[0] == batch_size and attention_mask.shape[1] == seq_len_k
                )
                use_triton = (
                        TRITON_AVAILABLE and query.is_cuda and key.is_cuda and value.is_cuda and mask_supported
                )
                if use_triton and (torch.is_grad_enabled() and (query.requires_grad or key.requires_grad or value.requires_grad)):
                        if return_lse:
                                use_triton = False
                        else:
                                return FusedOnlineAttentionAutogradFn.apply(self, query, key, value, bool(causal), attention_mask)
                if use_triton:
                        return self._forward_triton(query, key, value, causal=causal, attention_mask=attention_mask, return_lse=return_lse)
                else:
                        q = query.permute(0,2,1,3).reshape(batch_size * self.num_heads, seq_len_q, self.head_dim)
                        k = key.permute(0,2,1,3).reshape(batch_size * self.num_heads, seq_len_k, self.head_dim)
                        v = value.permute(0,2,1,3).reshape(batch_size * self.num_heads, seq_len_k, self.head_dim)
                        attn_mask_bh = None
                        if attention_mask is not None:
                                attn_mask_bh = self._prepare_attn_mask(attention_mask, batch_size, self.num_heads, seq_len_q, seq_len_k, q.device, q.dtype)
                        if attn_mask_bh is not None:
                                # Convert to additive mask and include causal if requested
                                if attn_mask_bh.dtype == torch.bool:
                                        add_mask = torch.where(attn_mask_bh, torch.full((1,), float('-inf'), dtype=q.dtype, device=q.device), torch.zeros(1, dtype=q.dtype, device=q.device))
                                else:
                                        add_mask = attn_mask_bh
                                if causal:
                                        tri = torch.triu(torch.ones(seq_len_q, seq_len_k, dtype=torch.bool, device=q.device), diagonal=1).unsqueeze(0)
                                        tri_add = torch.where(tri, torch.full((1,), float('-inf'), dtype=q.dtype, device=q.device), torch.zeros(1, dtype=q.dtype, device=q.device))
                                        add_mask = add_mask + tri_add
                                sdpa_kwargs = dict(attn_mask=add_mask, is_causal=False, dropout_p=0.0)
                        else:
                                sdpa_kwargs = dict(attn_mask=None, is_causal=causal, dropout_p=0.0)
                        if q.is_cuda:
                                with torch.backends.cuda.sdp_kernel(enable_math=True, enable_flash=True, enable_mem_efficient=False):
                                        out = torch.nn.functional.scaled_dot_product_attention(q, k, v, **sdpa_kwargs)
                        else:
                                out = torch.nn.functional.scaled_dot_product_attention(q, k, v, **sdpa_kwargs)
                        out = out.reshape(batch_size, self.num_heads, seq_len_q, self.head_dim).permute(0,2,1,3).contiguous()
                        return (out, None) if return_lse else out
        
        def _prepare_attn_mask(
                self,
                attention_mask: torch.Tensor,
                batch_size: int,
                num_heads: int,
                seq_len_q: int,
                seq_len_k: int,
                device: torch.device,
                dtype: torch.dtype,
        ) -> torch.Tensor:
                mask = attention_mask
                if mask.dtype == torch.float16 or mask.dtype == torch.bfloat16:
                        mask = mask.to(dtype)
                if mask.dtype == torch.bool:
                        pass
                if mask.dim() == 2:
                        mask = mask.view(batch_size, 1, 1, seq_len_k)
                elif mask.dim() == 3:
                        mask = mask.view(batch_size, 1, seq_len_q, seq_len_k)
                elif mask.dim() == 4:
                        pass
                else:
                        raise ValueError("Unsupported attention_mask shape. Expected 2D, 3D, or 4D tensor.")
                bh_mask = mask.expand(batch_size, num_heads, mask.shape[-2] if mask.dim() == 4 else seq_len_q, seq_len_k)
                bh_mask = bh_mask.reshape(batch_size * num_heads, bh_mask.shape[-2], bh_mask.shape[-1]).to(device)
                return bh_mask
        
        def _forward_triton(
                self,
                query: torch.Tensor,
                key: torch.Tensor,
                value: torch.Tensor,
                causal: bool,
                attention_mask: Optional[torch.Tensor],
                return_lse: bool = False,
>>>>>>> ec8100ff
        ):
            if return_lse:
                use_triton = False
            else:
                return FusedOnlineAttentionAutogradFn.apply(
                    self,
                    query,
                    key,
                    value,
                    bool(causal),
                    attention_mask,
                    float(dropout_p),
                )
        if use_triton:
            return self._forward_triton(
                query,
                key,
                value,
                causal=causal,
                attention_mask=attention_mask,
                dropout_p=dropout_p,
                return_lse=return_lse,
            )
        else:
            q = query.permute(0, 2, 1, 3).reshape(
                batch_size * self.num_heads, seq_len_q, self.head_dim
            )
            k = key.permute(0, 2, 1, 3).reshape(
                batch_size * self.num_heads, seq_len_k, self.head_dim
            )
            v = value.permute(0, 2, 1, 3).reshape(
                batch_size * self.num_heads, seq_len_k, self.head_dim
            )
            attn_mask_bh = None
            if attention_mask is not None:
                attn_mask_bh = self._prepare_attn_mask(
                    attention_mask,
                    batch_size,
                    self.num_heads,
                    seq_len_q,
                    seq_len_k,
                    q.device,
                    q.dtype,
                )
            if attn_mask_bh is not None:
                # Convert to additive mask and include causal if requested
                if attn_mask_bh.dtype == torch.bool:
                    add_mask = torch.where(
                        attn_mask_bh,
                        torch.full((1,), float("-inf"), dtype=q.dtype, device=q.device),
                        torch.zeros(1, dtype=q.dtype, device=q.device),
                    )
                else:
<<<<<<< HEAD
                    add_mask = attn_mask_bh
                if causal:
                    tri = torch.triu(
                        torch.ones(
                            seq_len_q, seq_len_k, dtype=torch.bool, device=q.device
                        ),
                        diagonal=1,
                    ).unsqueeze(0)
                    tri_add = torch.where(
                        tri,
                        torch.full((1,), float("-inf"), dtype=q.dtype, device=q.device),
                        torch.zeros(1, dtype=q.dtype, device=q.device),
                    )
                    add_mask = add_mask + tri_add
                sdpa_kwargs = dict(
                    attn_mask=add_mask,
                    is_causal=False,
                    dropout_p=(dropout_p if self.training else 0.0),
                )
            else:
                sdpa_kwargs = dict(
                    attn_mask=None,
                    is_causal=causal,
                    dropout_p=(dropout_p if self.training else 0.0),
                )
            if q.is_cuda:
                with torch.backends.cuda.sdp_kernel(
                    enable_math=True, enable_flash=True, enable_mem_efficient=False
                ):
                    out = torch.nn.functional.scaled_dot_product_attention(
                        q, k, v, **sdpa_kwargs
                    )
            else:
                out = torch.nn.functional.scaled_dot_product_attention(
                    q, k, v, **sdpa_kwargs
                )
            out = (
                out.reshape(batch_size, self.num_heads, seq_len_q, self.head_dim)
                .permute(0, 2, 1, 3)
                .contiguous()
            )
            return (out, None) if return_lse else out

    def _prepare_attn_mask(
        self,
        attention_mask: torch.Tensor,
        batch_size: int,
        num_heads: int,
        seq_len_q: int,
        seq_len_k: int,
        device: torch.device,
        dtype: torch.dtype,
    ) -> torch.Tensor:
        mask = attention_mask
        if mask.dtype == torch.float16 or mask.dtype == torch.bfloat16:
            mask = mask.to(dtype)
        if mask.dtype == torch.bool:
            pass
        if mask.dim() == 2:
            mask = mask.view(batch_size, 1, 1, seq_len_k)
        elif mask.dim() == 3:
            mask = mask.view(batch_size, 1, seq_len_q, seq_len_k)
        elif mask.dim() == 4:
            pass
        else:
            raise ValueError(
                "Unsupported attention_mask shape. Expected 2D, 3D, or 4D tensor."
            )
        bh_mask = mask.expand(
            batch_size,
            num_heads,
            mask.shape[-2] if mask.dim() == 4 else seq_len_q,
            seq_len_k,
        )
        bh_mask = bh_mask.reshape(
            batch_size * num_heads, bh_mask.shape[-2], bh_mask.shape[-1]
        ).to(device)
        return bh_mask

    def _forward_triton(
        self,
        query: torch.Tensor,
        key: torch.Tensor,
        value: torch.Tensor,
        causal: bool,
        attention_mask: Optional[torch.Tensor],
        dropout_p: float,
        return_lse: bool = False,
    ):
        batch_size, seq_len_q = query.shape[0], query.shape[1]
        seq_len_k = key.shape[1]
        output = torch.empty_like(query)
        lse = torch.empty(
            (batch_size, self.num_heads, seq_len_q),
            dtype=torch.float32,
            device=query.device,
        )
        grid = lambda meta: (
            triton.cdiv(seq_len_q, meta["TILE_M"]),
            batch_size,
            self.num_heads,
        )
        has_mask = attention_mask is not None
        if has_mask:
            if attention_mask.dtype == torch.bool:
                mask_norm = (~attention_mask).to(torch.int32)
            else:
                mask_norm = (attention_mask == 0).to(torch.int32)
            if (
                mask_norm.dim() != 2
                or mask_norm.shape[0] != batch_size
                or mask_norm.shape[1] != seq_len_k
            ):
                raise ValueError(
                    "attention_mask must be shape [batch, seq_len_k] for fused Triton path"
                )
            mask_norm = mask_norm.contiguous().to(query.device)
            mask_ptr = mask_norm
            stride_mb, stride_mn = mask_ptr.stride(0), mask_ptr.stride(1)
        else:
            mask_ptr = output
            stride_mb, stride_mn = 0, 0
        fused_online_attention_kernel[grid](
            query,
            key,
            value,
            output,
            lse,
            mask_ptr,
            query.stride(0),
            query.stride(2),
            query.stride(1),
            query.stride(3),
            key.stride(0),
            key.stride(2),
            key.stride(1),
            key.stride(3),
            value.stride(0),
            value.stride(2),
            value.stride(1),
            value.stride(3),
            output.stride(0),
            output.stride(2),
            output.stride(1),
            output.stride(3),
            lse.stride(0),
            lse.stride(1),
            lse.stride(2),
            stride_mb,
            stride_mn,
            H=self.num_heads,
            M=seq_len_q,
            N=seq_len_k,
            D=self.head_dim,
            TILE_K=self.head_dim,
            scale=self.scale,
            IS_CAUSAL=causal,
            HAS_MASK=has_mask,
        )
        if self.world_size > 1:
            output_list = [torch.empty_like(output) for _ in range(self.world_size)]
            dist.all_gather(output_list, output)
            output = torch.cat(output_list, dim=1)
        return (output, lse) if return_lse else output

    @torch.no_grad()
    def benchmark(
        self, seq_len: int, batch_size: int = 1, warmup: int = 10, iterations: int = 100
    ) -> Dict[str, float]:
        device = torch.device("cuda" if torch.cuda.is_available() else "cpu")
        dtype = self.dtype if device.type == "cuda" else torch.float32
        nh = self.num_heads
        hd = self.head_dim
        q = torch.randn(batch_size, seq_len, nh, hd, device=device, dtype=dtype)
        k = torch.randn_like(q)
        v = torch.randn_like(q)
        for _ in range(warmup):
            _ = self.forward(q, k, v, causal=True)
        if device.type == "cuda":
            torch.cuda.synchronize()
        import time

        start = time.time()
        for _ in range(iterations):
            _ = self.forward(q, k, v, causal=True)
        if device.type == "cuda":
            torch.cuda.synchronize()
        elapsed = (time.time() - start) / iterations
        flops = 4.0 * batch_size * nh * seq_len * seq_len * hd
        tflops = flops / elapsed / 1e12
        bytes_per_el = torch.tensor([], dtype=dtype).element_size()
        memory_bytes = 3 * batch_size * seq_len * nh * hd * bytes_per_el
        bandwidth = memory_bytes / elapsed / 1e9
        return {
            "time_ms": elapsed * 1000.0,
            "tflops": tflops,
            "bandwidth_gb_s": bandwidth,
            "seq_len": seq_len,
            "batch_size": batch_size,
        }


class FusedOnlineAttentionAutogradFn(torch.autograd.Function):
    @staticmethod
    def forward(
        ctx,
        module: "FusedOnlineAttention",
        query,
        key,
        value,
        causal: bool,
        attention_mask: Optional[torch.Tensor],
        dropout_p: float,
    ):
        ctx.module = module
        ctx.causal = bool(causal)
        ctx.has_mask = attention_mask is not None
        ctx.attention_mask = attention_mask
        ctx.save_for_backward(query, key, value)
        with torch.no_grad():
            out = module._forward_triton(
                query,
                key,
                value,
                causal=causal,
                attention_mask=attention_mask,
                dropout_p=dropout_p,
                return_lse=False,
            )
        return out
=======
                        mask_ptr = output
                        stride_mb, stride_mn = 0, 0
                fused_online_attention_kernel[grid](
                        query, key, value, output, lse,
                        mask_ptr,
                        query.stride(0), query.stride(2), query.stride(1), query.stride(3),
                        key.stride(0), key.stride(2), key.stride(1), key.stride(3),
                        value.stride(0), value.stride(2), value.stride(1), value.stride(3),
                        output.stride(0), output.stride(2), output.stride(1), output.stride(3),
                        lse.stride(0), lse.stride(1), lse.stride(2),
                        stride_mb, stride_mn,
                                H=self.num_heads, M=seq_len_q, N=seq_len_k, D=self.head_dim,
                                TILE_K=self.head_dim,
                                scale=self.scale, IS_CAUSAL=causal, HAS_MASK=has_mask
                        )
                if self.world_size > 1:
                        output_list = [torch.empty_like(output) for _ in range(self.world_size)]
                        dist.all_gather(output_list, output)
                        output = torch.cat(output_list, dim=1)
                return (output, lse) if return_lse else output

        @torch.no_grad()
        def benchmark(
                self,
                seq_len: int,
                batch_size: int = 1,
                warmup: int = 10,
                iterations: int = 100,
        ) -> Dict[str, float]:
                """Benchmark this module on random data"""
                device = torch.device("cuda" if torch.cuda.is_available() else "cpu")
                dtype = self.dtype if device.type == "cuda" else torch.float32

                nh = self.num_heads
                hd = self.head_dim

                q = torch.randn(batch_size, seq_len, nh, hd, device=device, dtype=dtype)
                k = torch.randn_like(q)
                v = torch.randn_like(q)

                for _ in range(warmup):
                        _ = self.forward(q, k, v, causal=True)
                if device.type == "cuda":
                        torch.cuda.synchronize()

                import time
                start = time.time()
                for _ in range(iterations):
                        _ = self.forward(q, k, v, causal=True)
                if device.type == "cuda":
                        torch.cuda.synchronize()
                elapsed = (time.time() - start) / iterations

                flops = 4.0 * batch_size * nh * seq_len * seq_len * hd
                tflops = flops / elapsed / 1e12
                bytes_per_el = torch.tensor([], dtype=dtype).element_size()
                memory_bytes = 3 * batch_size * seq_len * nh * hd * bytes_per_el
                bandwidth = memory_bytes / elapsed / 1e9
                return {"time_ms": elapsed * 1000.0, "tflops": tflops, "bandwidth_gb_s": bandwidth, "seq_len": seq_len, "batch_size": batch_size}



class FusedOnlineAttentionAutogradFn(torch.autograd.Function):
        @staticmethod
        def forward(ctx, module: "FusedOnlineAttention", query, key, value, causal: bool, attention_mask: Optional[torch.Tensor]):
                ctx.module = module
                ctx.causal = bool(causal)
                ctx.has_mask = attention_mask is not None
                ctx.attention_mask = attention_mask
                ctx.save_for_backward(query, key, value)
                with torch.no_grad():
                        out = module._forward_triton(query, key, value, causal=causal, attention_mask=attention_mask, return_lse=False)
                return out

        @staticmethod
        def backward(ctx, grad_out):
                module: FusedOnlineAttention = ctx.module
                query, key, value = ctx.saved_tensors
                bsz, sq, nh, hd = query.shape
                sk = key.shape[1]
                q = query.detach().requires_grad_(True).permute(0,2,1,3).reshape(bsz * nh, sq, hd)
                k = key.detach().requires_grad_(True).permute(0,2,1,3).reshape(bsz * nh, sk, hd)
                v = value.detach().requires_grad_(True).permute(0,2,1,3).reshape(bsz * nh, sk, hd)
                attn_mask_bh = None
                if ctx.has_mask and ctx.attention_mask is not None:
                        mask = ctx.attention_mask
                        if mask.dtype != torch.bool:
                                mask = (mask == 0)  # numeric: 0 valid
                        else:
                                mask = ~mask       # boolean: True means masked -> invert
                        mask = mask.view(bsz, 1, 1, sk).expand(bsz, 1, sq, sk)
                        attn_mask_bh = mask.expand(bsz, nh, sq, sk).reshape(bsz * nh, sq, sk).to(q.device)
                add_mask = None
                if attn_mask_bh is not None:
                        add_mask = torch.where(attn_mask_bh, torch.zeros(1, dtype=q.dtype, device=q.device), torch.full((1,), float('-inf'), dtype=q.dtype, device=q.device))
                        if ctx.causal:
                                tri = torch.triu(torch.ones(sq, sk, dtype=torch.bool, device=q.device), diagonal=1).unsqueeze(0)
                                tri_add = torch.where(tri, torch.full((1,), float('-inf'), dtype=q.dtype, device=q.device), torch.zeros(1, dtype=q.dtype, device=q.device))
                                add_mask = add_mask + tri_add
                if q.is_cuda:
                        with torch.backends.cuda.sdp_kernel(enable_math=True, enable_flash=True, enable_mem_efficient=False):
                                y = F.scaled_dot_product_attention(q, k, v, attn_mask=(add_mask if add_mask is not None else None), is_causal=(False if add_mask is not None else ctx.causal), dropout_p=0.0)
                else:
                        y = F.scaled_dot_product_attention(q, k, v, attn_mask=(add_mask if add_mask is not None else None), is_causal=(False if add_mask is not None else ctx.causal), dropout_p=0.0)
                y = y.reshape(bsz, nh, sq, hd).permute(0,2,1,3).contiguous()
                grads = torch.autograd.grad(y, (q, k, v), grad_out, allow_unused=False)
                dq = grads[0].reshape(bsz, nh, sq, hd).permute(0,2,1,3).contiguous()
                dk = grads[1].reshape(bsz, nh, sk, hd).permute(0,2,1,3).contiguous()
                dv = grads[2].reshape(bsz, nh, sk, hd).permute(0,2,1,3).contiguous()
                return None, dq, dk, dv, None, None
>>>>>>> ec8100ff

    @staticmethod
    def backward(ctx, grad_out):
        module: FusedOnlineAttention = ctx.module
        query, key, value = ctx.saved_tensors
        bsz, sq, nh, hd = query.shape
        sk = key.shape[1]
        q = (
            query.detach()
            .requires_grad_(True)
            .permute(0, 2, 1, 3)
            .reshape(bsz * nh, sq, hd)
        )
        k = (
            key.detach()
            .requires_grad_(True)
            .permute(0, 2, 1, 3)
            .reshape(bsz * nh, sk, hd)
        )
        v = (
            value.detach()
            .requires_grad_(True)
            .permute(0, 2, 1, 3)
            .reshape(bsz * nh, sk, hd)
        )
        attn_mask_bh = None
        if ctx.has_mask and ctx.attention_mask is not None:
            mask = ctx.attention_mask
            if mask.dtype != torch.bool:
                mask = mask == 0  # numeric: 0 valid
            else:
                mask = ~mask  # boolean: True means masked -> invert
            mask = mask.view(bsz, 1, 1, sk).expand(bsz, 1, sq, sk)
            attn_mask_bh = (
                mask.expand(bsz, nh, sq, sk).reshape(bsz * nh, sq, sk).to(q.device)
            )
        add_mask = None
        if attn_mask_bh is not None:
            add_mask = torch.where(
                attn_mask_bh,
                torch.zeros(1, dtype=q.dtype, device=q.device),
                torch.full((1,), float("-inf"), dtype=q.dtype, device=q.device),
            )
            if ctx.causal:
                tri = torch.triu(
                    torch.ones(sq, sk, dtype=torch.bool, device=q.device), diagonal=1
                ).unsqueeze(0)
                tri_add = torch.where(
                    tri,
                    torch.full((1,), float("-inf"), dtype=q.dtype, device=q.device),
                    torch.zeros(1, dtype=q.dtype, device=q.device),
                )
                add_mask = add_mask + tri_add
        if q.is_cuda:
            with torch.backends.cuda.sdp_kernel(
                enable_math=True, enable_flash=True, enable_mem_efficient=False
            ):
                y = F.scaled_dot_product_attention(
                    q,
                    k,
                    v,
                    attn_mask=(add_mask if add_mask is not None else None),
                    is_causal=(False if add_mask is not None else ctx.causal),
                    dropout_p=0.0,
                )
        else:
            y = F.scaled_dot_product_attention(
                q,
                k,
                v,
                attn_mask=(add_mask if add_mask is not None else None),
                is_causal=(False if add_mask is not None else ctx.causal),
                dropout_p=0.0,
            )
        y = y.reshape(bsz, nh, sq, hd).permute(0, 2, 1, 3).contiguous()
        grads = torch.autograd.grad(y, (q, k, v), grad_out, allow_unused=False)
        dq = grads[0].reshape(bsz, nh, sq, hd).permute(0, 2, 1, 3).contiguous()
        dk = grads[1].reshape(bsz, nh, sk, hd).permute(0, 2, 1, 3).contiguous()
        dv = grads[2].reshape(bsz, nh, sk, hd).permute(0, 2, 1, 3).contiguous()
        return None, dq, dk, dv, None, None, None


def create_fused_online_attention(
    num_heads: int, head_dim: int, **kwargs
) -> FusedOnlineAttention:

<<<<<<< HEAD
    return FusedOnlineAttention(num_heads, head_dim, **kwargs)

    return FusedOnlineAttention(num_heads, head_dim, **kwargs)

    return FusedOnlineAttention(num_heads, head_dim, **kwargs)
=======
        return FusedOnlineAttention(num_heads, head_dim, **kwargs)
>>>>>>> ec8100ff
<|MERGE_RESOLUTION|>--- conflicted
+++ resolved
@@ -188,7 +188,7 @@
 
 
 class FusedOnlineAttention(nn.Module):
-<<<<<<< HEAD
+
     """
     Production-ready Fused Online Attention module
     """
@@ -1020,75 +1020,6 @@
     Production-ready Fused Online Attention module
     """
 
-    def __init__(
-        self,
-        num_heads: int,
-        head_dim: int,
-        tile_size_q: int = 128,
-        tile_size_k: int = 64,
-        dropout: float = 0.0,
-        scale: Optional[float] = None,
-        device: Optional[torch.device] = None,
-        dtype: torch.dtype = torch.float16,
-    ):
-        super().__init__()
-        self.num_heads = num_heads
-        self.head_dim = head_dim
-        self.tile_size_q = tile_size_q
-        self.tile_size_k = tile_size_k
-        self.dropout = dropout
-        self.scale = scale or (1.0 / math.sqrt(head_dim))
-        self.device = device or (
-            torch.device("cuda") if torch.cuda.is_available() else torch.device("cpu")
-        )
-        self.dtype = dtype
-        self.world_size = dist.get_world_size() if dist.is_initialized() else 1
-        self.rank = dist.get_rank() if dist.is_initialized() else 0
-        logger.info(
-            f"FusedOnlineAttention initialized: heads={num_heads}, dim={head_dim}, tile_q={tile_size_q}, tile_k={tile_size_k}, world_size={self.world_size}, triton={TRITON_AVAILABLE}"
-        )
-
-    def forward(
-        self,
-        query: torch.Tensor,
-        key: torch.Tensor,
-        value: torch.Tensor,
-        causal: bool = True,
-        return_lse: bool = False,
-        attention_mask: Optional[torch.Tensor] = None,
-        dropout_p: float = 0.0,
-    ) -> torch.Tensor:
-        batch_size, seq_len_q, num_heads_q, head_dim_q = query.shape
-        _, seq_len_k, num_heads_k, head_dim_k = key.shape
-        assert num_heads_q == num_heads_k == self.num_heads
-        assert head_dim_q == head_dim_k == self.head_dim
-        if self.world_size > 1:
-            queries_per_gpu = seq_len_q // self.world_size
-            start_idx = self.rank * queries_per_gpu
-            end_idx = (
-                start_idx + queries_per_gpu
-                if self.rank < self.world_size - 1
-                else seq_len_q
-            )
-            query = query[:, start_idx:end_idx]
-            seq_len_q = query.shape[1]
-        mask_supported = (attention_mask is None) or (
-            attention_mask.dim() == 2
-            and attention_mask.shape[0] == batch_size
-            and attention_mask.shape[1] == seq_len_k
-        )
-        use_triton = (
-            TRITON_AVAILABLE
-            and query.is_cuda
-            and key.is_cuda
-            and value.is_cuda
-            and mask_supported
-            and (dropout_p == 0.0 or not self.training)
-        )
-        if use_triton and (
-            torch.is_grad_enabled()
-            and (query.requires_grad or key.requires_grad or value.requires_grad)
-=======
         """
         Production-ready Fused Online Attention module
 
@@ -1216,7 +1147,155 @@
                 causal: bool,
                 attention_mask: Optional[torch.Tensor],
                 return_lse: bool = False,
->>>>>>> ec8100ff
+        ):
+                batch_size, seq_len_q = query.shape[0], query.shape[1]
+                seq_len_k = key.shape[1]
+                output = torch.empty_like(query)
+                lse = torch.empty((batch_size, self.num_heads, seq_len_q), dtype=torch.float32, device=query.device)
+                grid = lambda meta: (triton.cdiv(seq_len_q, meta['TILE_M']), batch_size, self.num_heads)
+                has_mask = attention_mask is not None
+                if has_mask:
+                        if attention_mask.dtype == torch.bool:
+                                mask_norm = (~attention_mask).to(torch.int32)
+                        else:
+                                mask_norm = (attention_mask == 0).to(torch.int32)
+                        if mask_norm.dim() != 2 or mask_norm.shape[0] != batch_size or mask_norm.shape[1] != seq_len_k:
+                                raise ValueError("attention_mask must be shape [batch, seq_len_k] for fused Triton path")
+                        mask_norm = mask_norm.contiguous().to(query.device)
+                        mask_ptr = mask_norm
+                        stride_mb, stride_mn = mask_ptr.stride(0), mask_ptr.stride(1)
+                else:
+                        mask_ptr = output
+                        stride_mb, stride_mn = 0, 0
+                fused_online_attention_kernel[grid](
+                        query, key, value, output, lse,
+                        mask_ptr,
+                        query.stride(0), query.stride(2), query.stride(1), query.stride(3),
+                        key.stride(0), key.stride(2), key.stride(1), key.stride(3),
+                        value.stride(0), value.stride(2), value.stride(1), value.stride(3),
+                        output.stride(0), output.stride(2), output.stride(1), output.stride(3),
+                        lse.stride(0), lse.stride(1), lse.stride(2),
+                        stride_mb, stride_mn,
+                                H=self.num_heads, M=seq_len_q, N=seq_len_k, D=self.head_dim,
+                                TILE_K=self.head_dim,
+                                scale=self.scale, IS_CAUSAL=causal, HAS_MASK=has_mask
+                        )
+                if self.world_size > 1:
+                        output_list = [torch.empty_like(output) for _ in range(self.world_size)]
+                        dist.all_gather(output_list, output)
+                        output = torch.cat(output_list, dim=1)
+                return (output, lse) if return_lse else output
+
+        @torch.no_grad()
+        def benchmark(
+                self,
+                seq_len: int,
+                batch_size: int = 1,
+                warmup: int = 10,
+                iterations: int = 100,
+        ) -> Dict[str, float]:
+                """Benchmark this module on random data"""
+                device = torch.device("cuda" if torch.cuda.is_available() else "cpu")
+                dtype = self.dtype if device.type == "cuda" else torch.float32
+
+                nh = self.num_heads
+                hd = self.head_dim
+
+                q = torch.randn(batch_size, seq_len, nh, hd, device=device, dtype=dtype)
+                k = torch.randn_like(q)
+                v = torch.randn_like(q)
+
+                for _ in range(warmup):
+                        _ = self.forward(q, k, v, causal=True)
+                if device.type == "cuda":
+                        torch.cuda.synchronize()
+
+                import time
+                start = time.time()
+                for _ in range(iterations):
+                        _ = self.forward(q, k, v, causal=True)
+                if device.type == "cuda":
+                        torch.cuda.synchronize()
+                elapsed = (time.time() - start) / iterations
+
+                flops = 4.0 * batch_size * nh * seq_len * seq_len * hd
+                tflops = flops / elapsed / 1e12
+                bytes_per_el = torch.tensor([], dtype=dtype).element_size()
+                memory_bytes = 3 * batch_size * seq_len * nh * hd * bytes_per_el
+                bandwidth = memory_bytes / elapsed / 1e9
+                return {"time_ms": elapsed * 1000.0, "tflops": tflops, "bandwidth_gb_s": bandwidth, "seq_len": seq_len, "batch_size": batch_size}
+
+
+
+    def __init__(
+        self,
+        num_heads: int,
+        head_dim: int,
+        tile_size_q: int = 128,
+        tile_size_k: int = 64,
+        dropout: float = 0.0,
+        scale: Optional[float] = None,
+        device: Optional[torch.device] = None,
+        dtype: torch.dtype = torch.float16,
+    ):
+        super().__init__()
+        self.num_heads = num_heads
+        self.head_dim = head_dim
+        self.tile_size_q = tile_size_q
+        self.tile_size_k = tile_size_k
+        self.dropout = dropout
+        self.scale = scale or (1.0 / math.sqrt(head_dim))
+        self.device = device or (
+            torch.device("cuda") if torch.cuda.is_available() else torch.device("cpu")
+        )
+        self.dtype = dtype
+        self.world_size = dist.get_world_size() if dist.is_initialized() else 1
+        self.rank = dist.get_rank() if dist.is_initialized() else 0
+        logger.info(
+            f"FusedOnlineAttention initialized: heads={num_heads}, dim={head_dim}, tile_q={tile_size_q}, tile_k={tile_size_k}, world_size={self.world_size}, triton={TRITON_AVAILABLE}"
+        )
+
+
+    def forward(
+        self,
+        query: torch.Tensor,
+        key: torch.Tensor,
+        value: torch.Tensor,
+        causal: bool = True,
+        return_lse: bool = False,
+        attention_mask: Optional[torch.Tensor] = None,
+        dropout_p: float = 0.0,
+    ) -> torch.Tensor:
+        batch_size, seq_len_q, num_heads_q, head_dim_q = query.shape
+        _, seq_len_k, num_heads_k, head_dim_k = key.shape
+        assert num_heads_q == num_heads_k == self.num_heads
+        assert head_dim_q == head_dim_k == self.head_dim
+        if self.world_size > 1:
+            queries_per_gpu = seq_len_q // self.world_size
+            start_idx = self.rank * queries_per_gpu
+            end_idx = (
+                start_idx + queries_per_gpu
+                if self.rank < self.world_size - 1
+                else seq_len_q
+            )
+            query = query[:, start_idx:end_idx]
+            seq_len_q = query.shape[1]
+        mask_supported = (attention_mask is None) or (
+            attention_mask.dim() == 2
+            and attention_mask.shape[0] == batch_size
+            and attention_mask.shape[1] == seq_len_k
+        )
+        use_triton = (
+            TRITON_AVAILABLE
+            and query.is_cuda
+            and key.is_cuda
+            and value.is_cuda
+            and mask_supported
+            and (dropout_p == 0.0 or not self.training)
+        )
+        if use_triton and (
+            torch.is_grad_enabled()
+            and (query.requires_grad or key.requires_grad or value.requires_grad)
         ):
             if return_lse:
                 use_triton = False
@@ -1270,7 +1349,6 @@
                         torch.zeros(1, dtype=q.dtype, device=q.device),
                     )
                 else:
-<<<<<<< HEAD
                     add_mask = attn_mask_bh
                 if causal:
                     tri = torch.triu(
@@ -1313,6 +1391,56 @@
                 .contiguous()
             )
             return (out, None) if return_lse else out
+
+class FusedOnlineAttentionAutogradFn(torch.autograd.Function):
+        @staticmethod
+        def forward(ctx, module: "FusedOnlineAttention", query, key, value, causal: bool, attention_mask: Optional[torch.Tensor]):
+                ctx.module = module
+                ctx.causal = bool(causal)
+                ctx.has_mask = attention_mask is not None
+                ctx.attention_mask = attention_mask
+                ctx.save_for_backward(query, key, value)
+                with torch.no_grad():
+                        out = module._forward_triton(query, key, value, causal=causal, attention_mask=attention_mask, return_lse=False)
+                return out
+
+        @staticmethod
+        def backward(ctx, grad_out):
+                module: FusedOnlineAttention = ctx.module
+                query, key, value = ctx.saved_tensors
+                bsz, sq, nh, hd = query.shape
+                sk = key.shape[1]
+                q = query.detach().requires_grad_(True).permute(0,2,1,3).reshape(bsz * nh, sq, hd)
+                k = key.detach().requires_grad_(True).permute(0,2,1,3).reshape(bsz * nh, sk, hd)
+                v = value.detach().requires_grad_(True).permute(0,2,1,3).reshape(bsz * nh, sk, hd)
+                attn_mask_bh = None
+                if ctx.has_mask and ctx.attention_mask is not None:
+                        mask = ctx.attention_mask
+                        if mask.dtype != torch.bool:
+                                mask = (mask == 0)  # numeric: 0 valid
+                        else:
+                                mask = ~mask       # boolean: True means masked -> invert
+                        mask = mask.view(bsz, 1, 1, sk).expand(bsz, 1, sq, sk)
+                        attn_mask_bh = mask.expand(bsz, nh, sq, sk).reshape(bsz * nh, sq, sk).to(q.device)
+                add_mask = None
+                if attn_mask_bh is not None:
+                        add_mask = torch.where(attn_mask_bh, torch.zeros(1, dtype=q.dtype, device=q.device), torch.full((1,), float('-inf'), dtype=q.dtype, device=q.device))
+                        if ctx.causal:
+                                tri = torch.triu(torch.ones(sq, sk, dtype=torch.bool, device=q.device), diagonal=1).unsqueeze(0)
+                                tri_add = torch.where(tri, torch.full((1,), float('-inf'), dtype=q.dtype, device=q.device), torch.zeros(1, dtype=q.dtype, device=q.device))
+                                add_mask = add_mask + tri_add
+                if q.is_cuda:
+                        with torch.backends.cuda.sdp_kernel(enable_math=True, enable_flash=True, enable_mem_efficient=False):
+                                y = F.scaled_dot_product_attention(q, k, v, attn_mask=(add_mask if add_mask is not None else None), is_causal=(False if add_mask is not None else ctx.causal), dropout_p=0.0)
+                else:
+                        y = F.scaled_dot_product_attention(q, k, v, attn_mask=(add_mask if add_mask is not None else None), is_causal=(False if add_mask is not None else ctx.causal), dropout_p=0.0)
+                y = y.reshape(bsz, nh, sq, hd).permute(0,2,1,3).contiguous()
+                grads = torch.autograd.grad(y, (q, k, v), grad_out, allow_unused=False)
+                dq = grads[0].reshape(bsz, nh, sq, hd).permute(0,2,1,3).contiguous()
+                dk = grads[1].reshape(bsz, nh, sk, hd).permute(0,2,1,3).contiguous()
+                dv = grads[2].reshape(bsz, nh, sk, hd).permute(0,2,1,3).contiguous()
+                return None, dq, dk, dv, None, None
+
 
     def _prepare_attn_mask(
         self,
@@ -1501,118 +1629,7 @@
                 return_lse=False,
             )
         return out
-=======
-                        mask_ptr = output
-                        stride_mb, stride_mn = 0, 0
-                fused_online_attention_kernel[grid](
-                        query, key, value, output, lse,
-                        mask_ptr,
-                        query.stride(0), query.stride(2), query.stride(1), query.stride(3),
-                        key.stride(0), key.stride(2), key.stride(1), key.stride(3),
-                        value.stride(0), value.stride(2), value.stride(1), value.stride(3),
-                        output.stride(0), output.stride(2), output.stride(1), output.stride(3),
-                        lse.stride(0), lse.stride(1), lse.stride(2),
-                        stride_mb, stride_mn,
-                                H=self.num_heads, M=seq_len_q, N=seq_len_k, D=self.head_dim,
-                                TILE_K=self.head_dim,
-                                scale=self.scale, IS_CAUSAL=causal, HAS_MASK=has_mask
-                        )
-                if self.world_size > 1:
-                        output_list = [torch.empty_like(output) for _ in range(self.world_size)]
-                        dist.all_gather(output_list, output)
-                        output = torch.cat(output_list, dim=1)
-                return (output, lse) if return_lse else output
-
-        @torch.no_grad()
-        def benchmark(
-                self,
-                seq_len: int,
-                batch_size: int = 1,
-                warmup: int = 10,
-                iterations: int = 100,
-        ) -> Dict[str, float]:
-                """Benchmark this module on random data"""
-                device = torch.device("cuda" if torch.cuda.is_available() else "cpu")
-                dtype = self.dtype if device.type == "cuda" else torch.float32
-
-                nh = self.num_heads
-                hd = self.head_dim
-
-                q = torch.randn(batch_size, seq_len, nh, hd, device=device, dtype=dtype)
-                k = torch.randn_like(q)
-                v = torch.randn_like(q)
-
-                for _ in range(warmup):
-                        _ = self.forward(q, k, v, causal=True)
-                if device.type == "cuda":
-                        torch.cuda.synchronize()
-
-                import time
-                start = time.time()
-                for _ in range(iterations):
-                        _ = self.forward(q, k, v, causal=True)
-                if device.type == "cuda":
-                        torch.cuda.synchronize()
-                elapsed = (time.time() - start) / iterations
-
-                flops = 4.0 * batch_size * nh * seq_len * seq_len * hd
-                tflops = flops / elapsed / 1e12
-                bytes_per_el = torch.tensor([], dtype=dtype).element_size()
-                memory_bytes = 3 * batch_size * seq_len * nh * hd * bytes_per_el
-                bandwidth = memory_bytes / elapsed / 1e9
-                return {"time_ms": elapsed * 1000.0, "tflops": tflops, "bandwidth_gb_s": bandwidth, "seq_len": seq_len, "batch_size": batch_size}
-
-
-
-class FusedOnlineAttentionAutogradFn(torch.autograd.Function):
-        @staticmethod
-        def forward(ctx, module: "FusedOnlineAttention", query, key, value, causal: bool, attention_mask: Optional[torch.Tensor]):
-                ctx.module = module
-                ctx.causal = bool(causal)
-                ctx.has_mask = attention_mask is not None
-                ctx.attention_mask = attention_mask
-                ctx.save_for_backward(query, key, value)
-                with torch.no_grad():
-                        out = module._forward_triton(query, key, value, causal=causal, attention_mask=attention_mask, return_lse=False)
-                return out
-
-        @staticmethod
-        def backward(ctx, grad_out):
-                module: FusedOnlineAttention = ctx.module
-                query, key, value = ctx.saved_tensors
-                bsz, sq, nh, hd = query.shape
-                sk = key.shape[1]
-                q = query.detach().requires_grad_(True).permute(0,2,1,3).reshape(bsz * nh, sq, hd)
-                k = key.detach().requires_grad_(True).permute(0,2,1,3).reshape(bsz * nh, sk, hd)
-                v = value.detach().requires_grad_(True).permute(0,2,1,3).reshape(bsz * nh, sk, hd)
-                attn_mask_bh = None
-                if ctx.has_mask and ctx.attention_mask is not None:
-                        mask = ctx.attention_mask
-                        if mask.dtype != torch.bool:
-                                mask = (mask == 0)  # numeric: 0 valid
-                        else:
-                                mask = ~mask       # boolean: True means masked -> invert
-                        mask = mask.view(bsz, 1, 1, sk).expand(bsz, 1, sq, sk)
-                        attn_mask_bh = mask.expand(bsz, nh, sq, sk).reshape(bsz * nh, sq, sk).to(q.device)
-                add_mask = None
-                if attn_mask_bh is not None:
-                        add_mask = torch.where(attn_mask_bh, torch.zeros(1, dtype=q.dtype, device=q.device), torch.full((1,), float('-inf'), dtype=q.dtype, device=q.device))
-                        if ctx.causal:
-                                tri = torch.triu(torch.ones(sq, sk, dtype=torch.bool, device=q.device), diagonal=1).unsqueeze(0)
-                                tri_add = torch.where(tri, torch.full((1,), float('-inf'), dtype=q.dtype, device=q.device), torch.zeros(1, dtype=q.dtype, device=q.device))
-                                add_mask = add_mask + tri_add
-                if q.is_cuda:
-                        with torch.backends.cuda.sdp_kernel(enable_math=True, enable_flash=True, enable_mem_efficient=False):
-                                y = F.scaled_dot_product_attention(q, k, v, attn_mask=(add_mask if add_mask is not None else None), is_causal=(False if add_mask is not None else ctx.causal), dropout_p=0.0)
-                else:
-                        y = F.scaled_dot_product_attention(q, k, v, attn_mask=(add_mask if add_mask is not None else None), is_causal=(False if add_mask is not None else ctx.causal), dropout_p=0.0)
-                y = y.reshape(bsz, nh, sq, hd).permute(0,2,1,3).contiguous()
-                grads = torch.autograd.grad(y, (q, k, v), grad_out, allow_unused=False)
-                dq = grads[0].reshape(bsz, nh, sq, hd).permute(0,2,1,3).contiguous()
-                dk = grads[1].reshape(bsz, nh, sk, hd).permute(0,2,1,3).contiguous()
-                dv = grads[2].reshape(bsz, nh, sk, hd).permute(0,2,1,3).contiguous()
-                return None, dq, dk, dv, None, None
->>>>>>> ec8100ff
+
 
     @staticmethod
     def backward(ctx, grad_out):
@@ -1699,12 +1716,10 @@
     num_heads: int, head_dim: int, **kwargs
 ) -> FusedOnlineAttention:
 
-<<<<<<< HEAD
     return FusedOnlineAttention(num_heads, head_dim, **kwargs)
 
     return FusedOnlineAttention(num_heads, head_dim, **kwargs)
 
     return FusedOnlineAttention(num_heads, head_dim, **kwargs)
-=======
+
         return FusedOnlineAttention(num_heads, head_dim, **kwargs)
->>>>>>> ec8100ff
