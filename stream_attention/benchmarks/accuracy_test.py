--- conflicted
+++ resolved
@@ -58,7 +58,4 @@
 
 if __name__ == "__main__":
     main()
-<<<<<<< HEAD
-=======
 
->>>>>>> 5e8e02c5
