import argparse
import os
import sys
import torch

sys.path.append(os.path.dirname(os.path.dirname(os.path.dirname(__file__))))
from stream_attention.core.fused_online_attention import FusedOnlineAttention
from stream_attention.core.flashattention_v3 import FlashAttentionV3
from stream_attention.core.config import StreamAttentionConfig


def main():
    parser = argparse.ArgumentParser(
        description="Accuracy comparison: FusedOnlineAttention vs FlashAttentionV3"
    )
    parser.add_argument("--seq", type=int, default=512)
    parser.add_argument("--batch", type=int, default=2)
    parser.add_argument("--heads", type=int, default=8)
    parser.add_argument("--dim", type=int, default=64)
    parser.add_argument(
        "--dtype", type=str, default="fp16", choices=["fp16", "bf16", "fp32"]
    )
    args = parser.parse_args()

    device = torch.device("cuda" if torch.cuda.is_available() else "cpu")
    dtype_map = {"fp16": torch.float16, "bf16": torch.bfloat16, "fp32": torch.float32}
    dtype = dtype_map[args.dtype]
    if device.type != "cuda" and dtype != torch.float32:
        print("Non-CUDA device; forcing fp32")
        dtype = torch.float32

    cfg = StreamAttentionConfig(
        num_heads=args.heads, head_dim=args.dim, use_fp16=(dtype == torch.float16)
    )
    fused = FusedOnlineAttention(
        num_heads=args.heads, head_dim=args.dim, dtype=dtype
    ).to(device)
    fa3 = FlashAttentionV3(cfg).to(device)

    q = torch.randn(
        args.batch, args.seq, args.heads, args.dim, device=device, dtype=dtype
    )
    k = torch.randn(
        args.batch, args.seq, args.heads, args.dim, device=device, dtype=dtype
    )
    v = torch.randn(
        args.batch, args.seq, args.heads, args.dim, device=device, dtype=dtype
    )

    with torch.no_grad():
        o1 = fused(q, k, v, causal=True)
        o2 = fa3(q, k, v, causal=True)
        diff = (o1.float() - o2.float()).abs()
        print(
            f"Mean abs diff: {diff.mean().item():.6f}, Max abs diff: {diff.max().item():.6f}"
        )


if __name__ == "__main__":
<<<<<<< HEAD
    main()
=======
    main()
>>>>>>> 881d9178
<|MERGE_RESOLUTION|>--- conflicted
+++ resolved
@@ -57,8 +57,5 @@
 
 
 if __name__ == "__main__":
-<<<<<<< HEAD
     main()
-=======
-    main()
->>>>>>> 881d9178
+
