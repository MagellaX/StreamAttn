import argparse
import json
import torch
from typing import List, Dict

from stream_attention.core.fused_online_attention import FusedOnlineAttention
from stream_attention.core.flashattention_v3 import FlashAttentionV3
from stream_attention.core.config import StreamAttentionConfig


def _benchmark_module(module, seq_len, batch_size, warmup, iterations):
        device = torch.device("cuda" if torch.cuda.is_available() else "cpu")
        dtype = torch.float16 if device.type == "cuda" else torch.float32
        nh = getattr(module, "num_heads")
        hd = getattr(module, "head_dim")
        q = torch.randn(batch_size, seq_len, nh, hd, device=device, dtype=dtype)
        k = torch.randn_like(q)
        v = torch.randn_like(q)
        for _ in range(warmup):
                module(q, k, v, causal=True)
        if device.type == "cuda":
                torch.cuda.synchronize()
        import time
        start = time.time()
        for _ in range(iterations):
                module(q, k, v, causal=True)
        if device.type == "cuda":
                torch.cuda.synchronize()
        elapsed = (time.time() - start) / iterations
        flops = 4.0 * batch_size * nh * seq_len * seq_len * hd
        tflops = flops / elapsed / 1e12
        bytes_per_el = torch.tensor([], dtype=dtype).element_size()
        memory_bytes = 3 * batch_size * seq_len * nh * hd * bytes_per_el
        bandwidth = memory_bytes / elapsed / 1e9
        return {"time_ms": elapsed * 1000.0, "tflops": tflops, "bandwidth_gb_s": bandwidth}


def run_bench(seq_lens: List[int], batch_size: int, num_heads: int, head_dim: int, warmup: int, iters: int) -> Dict[int, Dict[str, float]]:
        cfg = StreamAttentionConfig(num_heads=num_heads, head_dim=head_dim, use_fp16=torch.cuda.is_available())
        fused = FusedOnlineAttention(num_heads=num_heads, head_dim=head_dim,
                                     dtype=(torch.float16 if torch.cuda.is_available() else torch.float32))
        fa3 = FlashAttentionV3(cfg)
        results = {}
        for L in seq_lens:
<<<<<<< HEAD
                fr = fused.benchmark(seq_len=L, batch_size=batch_size, warmup=warmup, iterations=iters)
=======

                fr = fused.benchmark(seq_len=L, batch_size=batch_size, warmup=warmup, iterations=iters)

                fr = _benchmark_module(fused, L, batch_size, warmup, iters)

>>>>>>> 8bd13ba2
                ar = fa3.benchmark(seq_len=L, batch_size=batch_size, warmup=warmup, iterations=iters)
                results[L] = {
                        "fused_time_ms": fr["time_ms"],
                        "fused_tflops": fr["tflops"],
                        "fa3_time_ms": ar["time_ms"],
                        "fa3_tflops": ar["tflops"],
                        "speedup_vs_fa3": ar["time_ms"] / fr["time_ms"] if fr["time_ms"] > 0 else float("inf"),
                }
        return results


def main():
	parser = argparse.ArgumentParser(description="StreamAttention vs FlashAttention-3 Benchmark")
	parser.add_argument("--seq", nargs="*", type=int, default=[512, 1024, 2048, 4096])
	parser.add_argument("--batch", type=int, default=1)
	parser.add_argument("--heads", type=int, default=8)
	parser.add_argument("--dim", type=int, default=64)
	parser.add_argument("--warmup", type=int, default=10)
	parser.add_argument("--iters", type=int, default=50)
	parser.add_argument("--json_out", type=str, default="")
	args = parser.parse_args()
	res = run_bench(args.seq, args.batch, args.heads, args.dim, args.warmup, args.iters)
	print("SeqLen\tFused(ms)\tFused(TF)\tFA3(ms)\tFA3(TF)\tFA3/Fused(ms)")
	for L in args.seq:
		r = res[L]
		print(f"{L}\t{r['fused_time_ms']:.3f}\t{r['fused_tflops']:.2f}\t{r['fa3_time_ms']:.3f}\t{r['fa3_tflops']:.2f}\t{r['speedup_vs_fa3']:.2f}")
	if args.json_out:
		with open(args.json_out, "w") as f:
			json.dump(res, f, indent=2)


if __name__ == "__main__":
	main()<|MERGE_RESOLUTION|>--- conflicted
+++ resolved
@@ -42,15 +42,14 @@
         fa3 = FlashAttentionV3(cfg)
         results = {}
         for L in seq_lens:
-<<<<<<< HEAD
+
                 fr = fused.benchmark(seq_len=L, batch_size=batch_size, warmup=warmup, iterations=iters)
-=======
+
 
                 fr = fused.benchmark(seq_len=L, batch_size=batch_size, warmup=warmup, iterations=iters)
 
                 fr = _benchmark_module(fused, L, batch_size, warmup, iters)
 
->>>>>>> 8bd13ba2
                 ar = fa3.benchmark(seq_len=L, batch_size=batch_size, warmup=warmup, iterations=iters)
                 results[L] = {
                         "fused_time_ms": fr["time_ms"],
