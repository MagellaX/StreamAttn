import argparse
import json
import torch
from typing import List, Dict

from stream_attention.core.fused_online_attention import FusedOnlineAttention
from stream_attention.core.flashattention_v3 import FlashAttentionV3
from stream_attention.core.config import StreamAttentionConfig


def _benchmark_module(module, seq_len, batch_size, warmup, iterations):
    device = torch.device("cuda" if torch.cuda.is_available() else "cpu")
    dtype = torch.float16 if device.type == "cuda" else torch.float32
    nh = getattr(module, "num_heads")
    hd = getattr(module, "head_dim")
    q = torch.randn(batch_size, seq_len, nh, hd, device=device, dtype=dtype)
    k = torch.randn_like(q)
    v = torch.randn_like(q)
    for _ in range(warmup):
        module(q, k, v, causal=True)
    if device.type == "cuda":
        torch.cuda.synchronize()
    import time

    start = time.time()
    for _ in range(iterations):
        module(q, k, v, causal=True)
    if device.type == "cuda":
        torch.cuda.synchronize()
    elapsed = (time.time() - start) / iterations
    flops = 4.0 * batch_size * nh * seq_len * seq_len * hd
    tflops = flops / elapsed / 1e12
    bytes_per_el = torch.tensor([], dtype=dtype).element_size()
    memory_bytes = 3 * batch_size * seq_len * nh * hd * bytes_per_el
    bandwidth = memory_bytes / elapsed / 1e9
    return {"time_ms": elapsed * 1000.0, "tflops": tflops, "bandwidth_gb_s": bandwidth}

<<<<<<< HEAD

def run_bench(
    seq_lens: List[int],
    batch_size: int,
    num_heads: int,
    head_dim: int,
    warmup: int,
    iters: int,
) -> Dict[int, Dict[str, float]]:
    cfg = StreamAttentionConfig(
        num_heads=num_heads, head_dim=head_dim, use_fp16=torch.cuda.is_available()
    )
    fused = FusedOnlineAttention(
        num_heads=num_heads,
        head_dim=head_dim,
        dtype=(torch.float16 if torch.cuda.is_available() else torch.float32),
    )
    fa3 = FlashAttentionV3(cfg)
    results = {}
    for L in seq_lens:

        fr = fused.benchmark(
            seq_len=L, batch_size=batch_size, warmup=warmup, iterations=iters
        )

        fr = fused.benchmark(
            seq_len=L, batch_size=batch_size, warmup=warmup, iterations=iters
        )

        fr = _benchmark_module(fused, L, batch_size, warmup, iters)

        ar = fa3.benchmark(
            seq_len=L, batch_size=batch_size, warmup=warmup, iterations=iters
        )
        results[L] = {
            "fused_time_ms": fr["time_ms"],
            "fused_tflops": fr["tflops"],
            "fa3_time_ms": ar["time_ms"],
            "fa3_tflops": ar["tflops"],
            "speedup_vs_fa3": (
                ar["time_ms"] / fr["time_ms"] if fr["time_ms"] > 0 else float("inf")
            ),
        }
    return results
=======
def run_bench(seq_lens: List[int], batch_size: int, num_heads: int, head_dim: int, warmup: int, iters: int) -> Dict[int, Dict[str, float]]:
        cfg = StreamAttentionConfig(num_heads=num_heads, head_dim=head_dim, use_fp16=torch.cuda.is_available())
        fused = FusedOnlineAttention(
            num_heads=num_heads,
            head_dim=head_dim,
            dtype=(torch.float16 if torch.cuda.is_available() else torch.float32),
        )
        fa3 = FlashAttentionV3(cfg)
        results = {}
        for L in seq_lens:
                fr = _benchmark_module(fused, L, batch_size, warmup, iters)
                ar = _benchmark_module(fa3, L, batch_size, warmup, iters)
                results[L] = {
                        "fused_time_ms": fr["time_ms"],
                        "fused_tflops": fr["tflops"],
                        "fa3_time_ms": ar["time_ms"],
                        "fa3_tflops": ar["tflops"],
                        "speedup_vs_fa3": ar["time_ms"] / fr["time_ms"] if fr["time_ms"] > 0 else float("inf"),
                }
        return results
>>>>>>> ec8100ff


def main():
    parser = argparse.ArgumentParser(
        description="StreamAttention vs FlashAttention-3 Benchmark"
    )
    parser.add_argument("--seq", nargs="*", type=int, default=[512, 1024, 2048, 4096])
    parser.add_argument("--batch", type=int, default=1)
    parser.add_argument("--heads", type=int, default=8)
    parser.add_argument("--dim", type=int, default=64)
    parser.add_argument("--warmup", type=int, default=10)
    parser.add_argument("--iters", type=int, default=50)
    parser.add_argument("--json_out", type=str, default="")
    args = parser.parse_args()
    res = run_bench(args.seq, args.batch, args.heads, args.dim, args.warmup, args.iters)
    print("SeqLen\tFused(ms)\tFused(TF)\tFA3(ms)\tFA3(TF)\tFA3/Fused(ms)")
    for L in args.seq:
        r = res[L]
        print(
            f"{L}\t{r['fused_time_ms']:.3f}\t{r['fused_tflops']:.2f}\t{r['fa3_time_ms']:.3f}\t{r['fa3_tflops']:.2f}\t{r['speedup_vs_fa3']:.2f}"
        )
    if args.json_out:
        with open(args.json_out, "w") as f:
            json.dump(res, f, indent=2)


if __name__ == "__main__":
    main()<|MERGE_RESOLUTION|>--- conflicted
+++ resolved
@@ -35,7 +35,7 @@
     bandwidth = memory_bytes / elapsed / 1e9
     return {"time_ms": elapsed * 1000.0, "tflops": tflops, "bandwidth_gb_s": bandwidth}
 
-<<<<<<< HEAD
+
 
 def run_bench(
     seq_lens: List[int],
@@ -80,7 +80,7 @@
             ),
         }
     return results
-=======
+
 def run_bench(seq_lens: List[int], batch_size: int, num_heads: int, head_dim: int, warmup: int, iters: int) -> Dict[int, Dict[str, float]]:
         cfg = StreamAttentionConfig(num_heads=num_heads, head_dim=head_dim, use_fp16=torch.cuda.is_available())
         fused = FusedOnlineAttention(
@@ -101,7 +101,7 @@
                         "speedup_vs_fa3": ar["time_ms"] / fr["time_ms"] if fr["time_ms"] > 0 else float("inf"),
                 }
         return results
->>>>>>> ec8100ff
+
 
 
 def main():
